--- conflicted
+++ resolved
@@ -345,34 +345,7 @@
             # the passed time of trying to acquire the lock is smaller than the timeout
             # None means infinite wait
             try:
-<<<<<<< HEAD
                 return self._create_or_fail() # returns True or raises exception
-=======
-                if self._shm is not None:
-                    # for enable reentry of the lock:
-                    #  -> check that uid matches and return True
-                    #  -> if uid does not match or is None -> raise RuntimeError
-                    raise RuntimeError("lock already acquired; "\
-                                       "release it first via .release() function. "\
-                                       "Alternatively, you are using the same lock instances "\
-                                       "among different threads. Do not do that. If you must: "\
-                                       "Each thread should use its own lock!")
-                if self._track is not None:
-                    # disable unexpected keyword argument warning because track parameter is only
-                    # supported for python >= 3.13. We check that in the constructor however
-                    # pylint still reports it. There might be a better way to handle this?
-                    self._shm = shared_memory.SharedMemory(name=self._name,
-                                                           create=True,
-                                                           size=1,
-                                                           track=self._track)
-                else:
-                    self._shm = shared_memory.SharedMemory(name=self._name,
-                                                           create=True,
-                                                           size=1)
-                add_to_resource_tracker(self._name)
-                self.debug("%s acquired lock %s", PROCESS_NAME, self._name)
-                return True
->>>>>>> 51c70bc1
             except FileExistsError:
                 # shared memory block already exists, i.e. the lock is already acquired
                 self.debug("could not acquire lock %s; "\
@@ -419,6 +392,9 @@
             if shared memory block already exists i.e. the lock is already acquired
         """
         if self._shm is not None:
+            # for enable reentry of the lock:
+            #  -> check that uid matches and return True
+            #  -> if uid does not match or is None -> raise RuntimeError
             raise exceptions.ShmLockRuntimeError("lock already acquired (Deadlock); "\
                                 "release it first via .release() function. "\
                                 "Alternatively, you are using the same lock instances "\
