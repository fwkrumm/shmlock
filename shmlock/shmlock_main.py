--- conflicted
+++ resolved
@@ -456,19 +456,11 @@
                         continue
 
                     # check that this lock instance did not acquire the lock. this should
-<<<<<<< HEAD
                     # not be possible with self._shm.shm being None
-                    assert shm.buf[:LOCK_SHM_SIZE] != self._config.uuid.uuid_bytes, \
-                        "the buffer should not be equal to the uuid of the lock "\
-                        f"{str(self)} since self._shm.shm is None and so the uid should "\
-                        "not have been set!"
-=======
-                    # not be possible with self._shm being None
                     if shm.buf[:LOCK_SHM_SIZE] == self._config.uuid.uuid_bytes:
                         raise exceptions.ShmLockRuntimeError("the buffer should not be equal "\
                             f"to the uuid of the lock {str(self)} since self._shm is None and "\
                             "so the uid should not have been set!")
->>>>>>> 330889f9
 
                     # some other process has acquired the lock. this instance can die now.
                     break
