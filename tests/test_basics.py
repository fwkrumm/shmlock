--- conflicted
+++ resolved
@@ -104,10 +104,6 @@
 
         lock2 = shmlock.ShmLock(shm_name)
 
-<<<<<<< HEAD
-        self.assertTrue(lock.release()) # release should be successful
-        self.assertTrue(lock2.acquire()) # lock should not be acquirable
-=======
         # check expected behavior if lock already acquired
         self.assertFalse(lock2.acquire(timeout=1)) # positive timeout
         self.assertFalse(lock2.acquire(timeout=False)) # timeout False
@@ -128,7 +124,6 @@
 
         self.assertTrue(lock.release()) # release should be successful
         self.assertTrue(lock2.acquire()) # not should be acquirable
->>>>>>> 330889f9
 
         self.assertTrue(lock2.release()) # check successful release
 
