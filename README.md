--- conflicted
+++ resolved
@@ -309,10 +309,5 @@
 ## ToDos
 
 - achieve 100% code coverage
-<<<<<<< HEAD
-- upload to PyPI
-- reentrancy tests
-=======
 - add reentrancy
 - upload to PyPI
->>>>>>> fe9ca630
